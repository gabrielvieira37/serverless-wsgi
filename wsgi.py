#!/usr/bin/env python
# -*- coding: utf-8 -*-
"""
This module converts an AWS API Gateway proxied request to a WSGI request,
then loads the WSGI application specified by FQN in `.wsgi_app` and invokes
the request when the handler is called by AWS Lambda.

Inspired by: https://github.com/miserlou/zappa

Author: Logan Raarup <logan@logan.dk>
"""
import base64
import os
import sys

<<<<<<< HEAD
try:
  import unzip_requirements
except ImportError:
  pass

TEXT_MIME_TYPES = ['application/json', 'application/xml']
=======
TEXT_MIME_TYPES = [
    'application/json',
    'application/xml',
    'application/vnd.api+json'
]
>>>>>>> e4b41f82

import importlib  # noqa: E402
from werkzeug.datastructures import Headers  # noqa: E402
from werkzeug.wrappers import Response  # noqa: E402
from werkzeug.urls import url_encode  # noqa: E402
from werkzeug._compat import (
    BytesIO, string_types, to_bytes, wsgi_encoding_dance)  # noqa: E402

root = os.path.abspath(os.path.dirname(__file__))
with open(os.path.join(root, '.wsgi_app'), 'r') as f:
    app_path = f.read()

wsgi_fqn = app_path.rsplit('.', 1)
wsgi_fqn_parts = wsgi_fqn[0].rsplit('/', 1)
if len(wsgi_fqn_parts) == 2:
    sys.path.insert(0, os.path.join(root, wsgi_fqn_parts[0]))
wsgi_module = importlib.import_module(wsgi_fqn_parts[-1])
wsgi_app = getattr(wsgi_module, wsgi_fqn[1])


def all_casings(input_string):
    """
    Permute all casings of a given string.
    A pretty algoritm, via @Amber
    http://stackoverflow.com/questions/6792803/finding-all-possible-case-permutations-in-python
    """
    if not input_string:
        yield ""
    else:
        first = input_string[:1]
        if first.lower() == first.upper():
            for sub_casing in all_casings(input_string[1:]):
                yield first + sub_casing
        else:
            for sub_casing in all_casings(input_string[1:]):
                yield first.lower() + sub_casing
                yield first.upper() + sub_casing


def handler(event, context):
    headers = Headers(event[u'headers'])

    if headers.get(u'Host', u'').endswith(u'.amazonaws.com'):
        script_name = '/{}'.format(event[u'requestContext'].get(u'stage', ''))
    else:
        script_name = ''

    # If a user is using a custom domain on API Gateway, they may have a base
    # path in their URL. This allows us to strip it out via an optional
    # environment variable.
    path_info = event[u'path']
    base_path = os.environ.get('API_GATEWAY_BASE_PATH', '')
    if base_path:
        script_name = '/' + base_path

        if path_info.startswith(script_name):
            path_info = path_info[len(script_name):]

    body = event[u'body'] or ''
    if event.get('isBase64Encoded', False):
        body = base64.b64decode(body)
    if isinstance(body, string_types):
        body = to_bytes(body, charset='utf-8')

    environ = {
        'API_GATEWAY_AUTHORIZER':
            event[u'requestContext'].get(u'authorizer', None),
        'CONTENT_LENGTH':
            str(len(body)),
        'CONTENT_TYPE':
            headers.get(u'Content-Type', ''),
        'PATH_INFO':
            path_info,
        'QUERY_STRING':
            url_encode(event.get(u'queryStringParameters', None) or {}),
        'REMOTE_ADDR':
            event[u'requestContext'].get(u'identity', {}).get(
                u'sourceIp', ''),
        'REMOTE_USER':
            event[u'requestContext'].get(u'authorizer', {}).get(
                u'principalId', ''),
        'REQUEST_METHOD':
            event[u'httpMethod'],
        'SCRIPT_NAME':
            script_name,
        'SERVER_NAME':
            headers.get(u'Host', 'lambda'),
        'SERVER_PORT':
            headers.get(u'X-Forwarded-Port', '80'),
        'SERVER_PROTOCOL':
            'HTTP/1.1',
        'event':
            event,
        'context':
            context,
        'wsgi.errors':
            sys.stderr,
        'wsgi.input':
            BytesIO(body),
        'wsgi.multiprocess':
            False,
        'wsgi.multithread':
            False,
        'wsgi.run_once':
            False,
        'wsgi.url_scheme':
            headers.get(u'X-Forwarded-Proto', 'http'),
        'wsgi.version':
            (1, 0),
    }

    for key, value in environ.items():
        if isinstance(value, string_types):
            environ[key] = wsgi_encoding_dance(value)

    for key, value in headers.items():
        key = 'HTTP_' + key.upper().replace('-', '_')
        if key not in ('HTTP_CONTENT_TYPE', 'HTTP_CONTENT_LENGTH'):
            environ[key] = value

    response = Response.from_app(wsgi_app, environ)

    # If there are multiple Set-Cookie headers, create case-mutated variations
    # in order to pass them through APIGW. This is a hack that's currently
    # needed. See: https://github.com/logandk/serverless-wsgi/issues/11
    # Source: https://github.com/Miserlou/Zappa/blob/master/zappa/middleware.py
    new_headers = [x for x in response.headers if x[0] != 'Set-Cookie']
    cookie_headers = [x for x in response.headers if x[0] == 'Set-Cookie']
    if len(cookie_headers) > 1:
        for header, new_name in zip(cookie_headers, all_casings('Set-Cookie')):
            new_headers.append((new_name, header[1]))
    elif len(cookie_headers) == 1:
        new_headers.extend(cookie_headers)

    returndict = {
        u'statusCode': response.status_code,
        u'headers': dict(new_headers)
    }

    if response.data:
        mimetype = response.mimetype or 'text/plain'
        if ((mimetype.startswith('text/') or mimetype in TEXT_MIME_TYPES) and
                not response.headers.get('Content-Encoding', '')):
            returndict['body'] = response.get_data(as_text=True)
        else:
            returndict['body'] = base64.b64encode(response.data).decode(
                'utf-8')
            returndict['isBase64Encoded'] = 'true'

    return returndict<|MERGE_RESOLUTION|>--- conflicted
+++ resolved
@@ -13,20 +13,16 @@
 import os
 import sys
 
-<<<<<<< HEAD
 try:
-  import unzip_requirements
+    import unzip_requirements
 except ImportError:
-  pass
+    pass
 
-TEXT_MIME_TYPES = ['application/json', 'application/xml']
-=======
 TEXT_MIME_TYPES = [
     'application/json',
     'application/xml',
     'application/vnd.api+json'
 ]
->>>>>>> e4b41f82
 
 import importlib  # noqa: E402
 from werkzeug.datastructures import Headers  # noqa: E402
