--- conflicted
+++ resolved
@@ -77,8 +77,6 @@
     if event.get('isBase64Encoded', False):
         body = base64.b64decode(body)
     encoded = wsgi_encoding_dance(body)
-    if not PY2:
-        encoded = bytes(encoded, 'utf-8', 'replace')
 
     environ = {
         'API_GATEWAY_AUTHORIZER':
@@ -125,13 +123,7 @@
             (1, 0),
     }
 
-<<<<<<< HEAD
     environ['wsgi.input'] = BytesIO(to_bytes(encoded))
-=======
-    # XXX: why do we have to supply an encoding here?
-    # Doesn't wsgi_encoding_dance already do that?
-    environ['wsgi.input'] = BytesIO(encoded)
->>>>>>> de1ee44c
 
     for key, value in environ.items():
         if isinstance(value, string_types):
